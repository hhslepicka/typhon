"""
Utility functions for typhos
"""
import collections
import contextlib
import functools
import importlib.util
import inspect
import io
import logging
import operator
import os
import pathlib
import random
import re
import threading

import ophyd
import ophyd.sim
from ophyd import Device
from ophyd.signal import EpicsSignalBase, EpicsSignalRO
from pydm.exception import raise_to_operator  # noqa
<<<<<<< HEAD
from qtpy import QtCore, QtGui, QtWidgets
from qtpy.QtCore import QSize
from qtpy.QtGui import QColor, QMovie, QPainter
from qtpy.QtWidgets import QWidget
=======
from pydm.widgets.base import PyDMWritableWidget

from typhos import plugins
>>>>>>> ddbf5b54

try:
    import happi
except ImportError:
    happi = None

logger = logging.getLogger(__name__)
MODULE_PATH = pathlib.Path(__file__).parent.resolve()
ui_dir = MODULE_PATH / 'ui'
ui_core_dir = ui_dir / 'core'
GrabKindItem = collections.namedtuple('GrabKindItem',
                                      ('attr', 'component', 'signal'))
DEBUG_MODE = bool(os.environ.get('TYPHOS_DEBUG', False))


if happi is None:
    logger.info("happi is not installed; some features may be unavailable")


def _get_display_paths():
    """Get all display paths based on PYDM_DISPLAYS_PATH + typhos built-ins."""
    paths = os.environ.get('PYDM_DISPLAYS_PATH', '')
    for path in paths.split(os.pathsep):
        path = pathlib.Path(path).expanduser().resolve()
        if path.exists() and path.is_dir():
            yield path
    yield ui_dir / 'core'
    yield ui_dir / 'devices'


DISPLAY_PATHS = list(_get_display_paths())


class SignalRO(ophyd.sim.SynSignalRO):
    def __init__(self, value=0, *args, **kwargs):
        self._value = value
        super().__init__(*args, **kwargs)
        self._metadata.update(
            connected=True,
            write_access=False,
        )

    def get(self):
        return self._value


def channel_from_signal(signal, read=True):
    """
    Create a PyDM address from arbitrary signal type
    """
    # Add an item
    if isinstance(signal, EpicsSignalBase):
        if read:
            return channel_name(signal._read_pv.pvname)
        return channel_name(signal._write_pv.pvname)
    return channel_name(signal.name, protocol='sig')


def is_signal_ro(signal):
    """
    Return whether the signal is read-only

    In the future this may be easier to do through improvements to
    introspection in the ophyd library. Until that day we need to check classes
    """
    return isinstance(signal, (SignalRO, EpicsSignalRO, ophyd.sim.SynSignalRO))


def channel_name(pv, protocol='ca'):
    """
    Create a valid PyDM channel from a PV name
    """
    return protocol + '://' + pv


def clean_attr(attr):
    """
    Create a nicer, human readable alias from a Python attribute name
    """
    return attr.replace('.', ' ').replace('_', ' ')


def clean_name(device, strip_parent=True):
    """
    Create a human readable name for a device

    Parameters
    ----------
    device: ophyd.Device

    strip_parent: bool or Device
        Remove the parent name of the device from name. If strip_parent is
        True, the name of the direct parent of the device is stripped. If a
        device is provided the name of that device is used. This allows
        specification for removal at any point of the device schema
    """
    name = device.name
    if strip_parent and device.parent:
        if isinstance(strip_parent, Device):
            parent_name = strip_parent.name
        else:
            parent_name = device.parent.name
        name = name.replace(parent_name + '_', '')
    # Return the cleaned alias
    return clean_attr(name)


def use_stylesheet(dark=False, widget=None):
    """
    Use the Typhos stylesheet

    Parameters
    ----------
    dark: bool, optional
        Whether or not to use the QDarkStyleSheet theme. By default the light
        theme is chosen.
    """
    # Dark Style
    if dark:
        import qdarkstyle
        style = qdarkstyle.load_stylesheet_pyqt5()
    # Light Style
    else:
        # Load the path to the file
        style_path = os.path.join(ui_dir, 'style.qss')
        if not os.path.exists(style_path):
            raise EnvironmentError("Unable to find Typhos stylesheet in {}"
                                   "".format(style_path))
        # Load the stylesheet from the file
        with open(style_path, 'r') as handle:
            style = handle.read()
    if widget is None:
        widget = QtWidgets.QApplication.instance()
    # We can set Fusion style if it is an application
    if isinstance(widget, QtWidgets.QApplication):
        widget.setStyle(QtWidgets.QStyleFactory.create('Fusion'))

    # Set Stylesheet
    widget.setStyleSheet(style)


def random_color():
    """Return a random hex color description"""
    return QColor(random.randint(0, 255),
                  random.randint(0, 255),
                  random.randint(0, 255))


class TyphosLoading(QtWidgets.QLabel):
    """
    A QLabel with an animation for loading status.

    Attributes
    ----------
    LOADING_TIMEOUT_MS : int
        The timeout value in milliseconds for when to stop the animation
        and replace it with a default timeout message.

    """
    LOADING_TIMEOUT_MS = 10000
    loading_gif = None

    def __init__(self, *args, **kwargs):

        super().__init__(*args, **kwargs)
        self._icon_size = QSize(32, 32)
        if TyphosLoading.loading_gif is None:
            loading_path = os.path.join(ui_dir, 'loading.gif')
            TyphosLoading.loading_gif = QMovie(loading_path)
        self._animation = TyphosLoading.loading_gif
        self._animation.setScaledSize(self._icon_size)
        self.setMovie(self._animation)
        self._animation.start()
        if self.LOADING_TIMEOUT_MS > 0:
            QtCore.QTimer.singleShot(self.LOADING_TIMEOUT_MS,
                                     self._handle_timeout)

    def _handle_timeout(self):
        self._animation.stop()
        self.setMovie(None)
        self.setText("Loading Timeout")
        self.setToolTip("Could not complete operation after "
                        f"{self.LOADING_TIMEOUT_MS/1000} seconds.")

    @property
    def iconSize(self):
        return self._icon_size

    @iconSize.setter
    def iconSize(self, size):
        self._icon_size = size
        self._animation.setScaledSize(self._icon_size)


class TyphosBase(QWidget):
    """Base widget for all Typhos widgets that interface with devices"""
    def __init__(self, *args, **kwargs):
        super().__init__(*args, **kwargs)
        self.devices = list()

    def add_device(self, device):
        """
        Add a new device to the widget

        Parameters
        ----------
        device : ophyd.Device
        """
        logger.debug("Adding device %s ...", device.name)
        self.devices.append(device)

    def paintEvent(self, event):
        # This is necessary because by default QWidget ignores stylesheets
        # https://wiki.qt.io/How_to_Change_the_Background_Color_of_QWidget
        opt = QtWidgets.QStyleOption()
        opt.initFrom(self)
        painter = QPainter()
        painter.begin(self)
        self.style().drawPrimitive(QtWidgets.QStyle.PE_Widget, opt, painter,
                                   self)
        super().paintEvent(event)

    @classmethod
    def from_device(cls, device, parent=None, **kwargs):
        """
        Create a new instance of the widget for a Device

        Shortcut for:

        .. code::

            tool = TyphosBase(parent=parent)
            tool.add_device(device)

        Parameters
        ----------
        device: ophyd.Device

        parent: QWidget
        """
        instance = cls(parent=parent, **kwargs)
        instance.add_device(device)
        return instance


def make_identifier(name):
    """Make a Python string into a valid Python identifier"""
    # That was easy
    if name.isidentifier():
        return name
    # Lowercase
    name = name.lower()
    # Leading / following whitespace
    name = name.strip()
    # Intermediate whitespace should be underscores
    name = re.sub('[\\s\\t\\n]+', '_', name)
    # Remove invalid characters
    name = re.sub('[^0-9a-zA-Z_]', '', name)
    # Remove leading characters until we find a letter or an underscore
    name = re.sub('^[^a-zA-Z_]+', '', name)
    return name


def flatten_tree(param):
    """Flatten a tree of parameters"""
    tree = [param]
    for child in param.childs:
        tree.extend(flatten_tree(child))
    return tree


def clear_layout(layout):
    """Clear a QLayout"""
    while layout.count():
        child = layout.takeAt(0)
        if child.widget():
            child.widget().deleteLater()
        elif child.layout():
            clear_layout(child.layout())


def reload_widget_stylesheet(widget, cascade=False):
    """Reload the stylesheet of the provided widget"""
    widget.style().unpolish(widget)
    widget.style().polish(widget)
    widget.update()
    if cascade:
        for child in widget.children():
            if isinstance(child, QWidget):
                reload_widget_stylesheet(child, cascade=True)


def save_suite(suite, file_or_buffer):
    """
    Create a file capable of relaunching the TyphosSuite

    Parameters
    ----------
    suite: TyphosSuite

    file_or_buffer : str or file-like
        Either a path to the file or a handle that supports ``write``
    """
    # Accept file-like objects or a handle
    if isinstance(file_or_buffer, str):
        handle = open(file_or_buffer, 'w+')
    else:
        handle = file_or_buffer
    logger.debug("Saving TyphosSuite contents to %r", handle)
    devices = [device.name for device in suite.devices]
    handle.write(saved_template.format(devices=devices))


def load_suite(path, cfg=None):
    """"
    Load a file saved via Typhos

    Parameters
    ----------
    path: str
        Path to file describing the ``TyphosSuite``. This needs to be of the
        format created by the :meth:`.save_suite` function.

    cfg: str, optional
        Location of happi configuration file to use to load devices. If not
        entered the ``$HAPPI_CFG`` environment variable will be used.
    Returns
    -------
    suite: TyphosSuite
    """
    logger.info("Importing TyphosSuite from file %r ...", path)
    module_name = pathlib.Path(path).name.replace('.py', '')
    spec = importlib.util.spec_from_file_location(module_name,
                                                  path)
    suite_module = importlib.util.module_from_spec(spec)
    spec.loader.exec_module(suite_module)
    if hasattr(suite_module, 'create_suite'):
        logger.debug("Executing create_suite method from %r", suite_module)
        return suite_module.create_suite(cfg=cfg)
    else:
        raise AttributeError("Imported module has no 'create_suite' method!")


saved_template = """\
import sys
import typhos.cli

devices = {devices}

def create_suite(cfg=None):
    return typhos.cli.create_suite(devices, cfg=cfg)

if __name__ == '__main__':
    typhos.cli.typhos_cli(devices + sys.argv[1:])
"""


@contextlib.contextmanager
def no_device_lazy_load():
    '''
    Context manager which disables the ophyd.device.Device
    `lazy_wait_for_connection` behavior and later restore its value.
    '''
    old_val = Device.lazy_wait_for_connection
    try:
        Device.lazy_wait_for_connection = False
        yield
    finally:
        Device.lazy_wait_for_connection = old_val


def pyqt_class_from_enum(enum):
    '''
    Create an inheritable base class from a Python Enum, which can also be used
    for Q_ENUMS.
    '''
    enum_dict = {item.name: item.value for item in list(enum)}
    return type(enum.__name__, (object, ), enum_dict)


def _get_template_filenames_for_class(class_, view_type, *, include_mro=True):
    '''
    Yields all possible template filenames that can be used for the class, in
    order of priority, including those in the class MRO.

    This does not include the file extension, to be appended by the caller.
    '''
    for cls in class_.mro():
        module = cls.__module__
        name = cls.__name__
        yield f'{module}.{name}.{view_type}'
        yield f'{name}.{view_type}'
        yield f'{name}'

        if not include_mro:
            break


def remove_duplicate_items(list_):
    'Return a de-duplicated list/tuple of items in `list_`, retaining order'
    cls = type(list_)
    return cls(sorted(set(list_), key=list_.index))


def is_standard_template(template):
    """
    Is the template a core one provided with typhos?

    Parameters
    ----------
    template : str or pathlib.Path
    """
    common_path = pathlib.Path(os.path.commonpath((template, ui_core_dir)))
    return common_path == ui_core_dir


def find_templates_for_class(cls, view_type, paths, *, extensions=None,
                             include_mro=True):
    '''
    Given a class `cls` and a view type (such as 'detailed'), search `paths`
    for potential templates to show.

    Parameters
    ----------
    cls : class
        Search for templates with this class name
    view_type : {'detailed', 'engineering', 'embedded'}
        The view type
    paths : iterable
        Iterable of paths to be expanded, de-duplicated, and searched
    extensions : str or list, optional
        The template filename extension (default is ``'.ui'`` or ``'.py'``)
    include_mro : bool, optional
        Include superclasses - those in the MRO - of ``cls`` as well

    Yields
    ------
    path : pathlib.Path
        A matching path, ordered from most-to-least specific.
    '''
    if not inspect.isclass(cls):
        cls = type(cls)

    if not extensions:
        extensions = ['.py', '.ui']
    elif isinstance(extensions, str):
        extensions = [extensions]

    from .cache import _CachedPath
    paths = remove_duplicate_items(
        [_CachedPath.from_path(p) for p in paths]
    )

    for candidate_filename in _get_template_filenames_for_class(
            cls, view_type, include_mro=include_mro):
        for extension in extensions:
            for path in paths:
                for match in path.glob(candidate_filename + extension):
                    if match.is_file():
                        yield match


def find_file_in_paths(filename, *, paths=None):
    '''
    Search for filename ``filename`` in the list of paths ``paths``

    Parameters
    ----------
    filename : str or pathlib.Path
        The filename
    paths : list or iterable, optional
        List of paths to search. Defaults to DISPLAY_PATHS.

    Yields
    ------
    All filenames that match in the given paths
    '''
    if paths is None:
        paths = DISPLAY_PATHS

    if isinstance(filename, pathlib.Path):
        if filename.is_absolute():
            if filename.exists():
                yield filename
            return

        filename = filename.name

    from .cache import _CachedPath
    paths = remove_duplicate_items(
        [_CachedPath.from_path(p) for p in paths]
    )

    for path in paths:
        for match in path.glob(filename):
            if match.is_file():
                yield match


def get_device_from_fake_class(cls):
    """
    Return the non-fake class, given a fake class

    That is::

        fake_cls = ophyd.sim.make_fake_device(cls)
        get_device_from_fake_class(fake_cls)  # -> cls

    Parameters
    ----------
    cls : type
        The fake class
    """
    bases = cls.__bases__
    if not bases or len(bases) != 1:
        raise ValueError('Not a fake class based on inheritance')

    actual_class, = bases

    if actual_class not in ophyd.sim.fake_device_cache:
        raise ValueError('Not a fake class (ophyd.sim does not know about it)')

    return actual_class


def is_fake_device_class(cls):
    """
    Is ``cls`` a fake device from :func:`ophyd.sim.make_fake_device`?
    """
    try:
        get_device_from_fake_class(cls)
    except ValueError:
        return False
    return True


def code_from_device_repr(device):
    """
    Return code to create a device from its ``repr`` information.

    Parameters
    ----------
    device : ophyd.Device
    """
    try:
        module = device.__module__
    except AttributeError:
        raise ValueError('Device class must be in a module') from None

    class_name = device.__class__.__name__
    if module == '__main__':
        raise ValueError('Device class must be in a module')

    cls = device.__class__
    is_fake = is_fake_device_class(cls)

    full_class_name = f'{module}.{class_name}'
    kwargs = '\n   '.join(f'{k}={v!r},' for k, v in device._repr_info())
    logger.debug('%r fully qualified Device class: %r', device.name,
                 full_class_name)
    if is_fake:
        actual_class = get_device_from_fake_class(cls)
        actual_name = f'{actual_class.__module__}.{actual_class.__name__}'
        logger.debug('%r fully qualified Device class is fake, based on: %r',
                     device.name, actual_class)
        return f'''\
import ophyd.sim
import pcdsutils

{actual_class.__name__} = pcdsutils.utils.import_helper({actual_name!r})
{class_name} = ophyd.sim.make_fake_device({actual_class.__name__})
{device.name} = {class_name}(
    {kwargs}
)
ophyd.sim.clear_fake_device({device.name})
'''

    return f'''\
import pcdsutils

{class_name} = pcdsutils.utils.import_helper({full_class_name!r})
{device.name} = {class_name}(
    {kwargs}
)
'''


def code_from_device(device):
    """
    Generate code required to load ``device`` in another process
    """
    is_fake = is_fake_device_class(device.__class__)
    if happi is None or not hasattr(device, 'md') or is_fake:
        return code_from_device_repr(device)

    happi_name = device.md.name
    return f'''\
import happi
from happi.loader import from_container
client = happi.Client.from_config()
md = client.find_device(name="{happi_name}")
{device.name} = from_container(md)
'''


@contextlib.contextmanager
def subscription_context(*objects, callback, event_type=None, run=True):
    '''
    [Context manager] Subscribe to a specific event from all objects

    Unsubscribes all signals before exiting

    Parameters
    ----------
    *objects : ophyd.OphydObj
        Ophyd objects (signals) to monitor
    callback : callable
        Callback to run, with same signature as that of
        :meth:`ophyd.OphydObj.subscribe`.
    event_type : str, optional
        The event type to subscribe to
    run : bool, optional
        Run the previously cached subscription immediately
    '''
    obj_to_cid = {}
    try:
        for obj in objects:
            try:
                obj_to_cid[obj] = obj.subscribe(callback,
                                                event_type=event_type, run=run)
            except Exception:
                logger.exception('Failed to subscribe to object %s', obj.name)
        yield dict(obj_to_cid)
    finally:
        for obj, cid in obj_to_cid.items():
            try:
                obj.unsubscribe(cid)
            except KeyError:
                # It's possible that when the object is being torn down, or
                # destroyed that this has already been done.
                ...


def get_all_signals_from_device(device, include_lazy=False, filter_by=None):
    '''
    Get all signals in a given device

    Parameters
    ----------
    device : ophyd.Device
        ophyd Device to monitor
    include_lazy : bool, optional
        Include lazy signals as well
    filter_by : callable, optional
        Filter signals, with signature ``callable(ophyd.Device.ComponentWalk)``
    '''
    if not filter_by:
        def filter_by(walk):
            return True

    def _get_signals():
        return [
            walk.item
            for walk in device.walk_signals(include_lazy=include_lazy)
            if filter_by(walk)
        ]

    if not include_lazy:
        return _get_signals()

    with no_device_lazy_load():
        return _get_signals()


@contextlib.contextmanager
def subscription_context_device(device, callback, event_type=None, run=True, *,
                                include_lazy=False, filter_by=None):
    '''
    [Context manager] Subscribe to ``event_type`` from signals in ``device``

    Unsubscribes all signals before exiting

    Parameters
    ----------
    device : ophyd.Device
        ophyd Device to monitor
    callback : callable
        Callback to run, with same signature as that of
        :meth:`ophyd.OphydObj.subscribe`
    event_type : str, optional
        The event type to subscribe to
    run : bool, optional
        Run the previously cached subscription immediately
    include_lazy : bool, optional
        Include lazy signals as well
    filter_by : callable, optional
        Filter signals, with signature ``callable(ophyd.Device.ComponentWalk)``
    '''
    signals = get_all_signals_from_device(device, include_lazy=include_lazy)
    with subscription_context(*signals, callback=callback,
                              event_type=event_type, run=run) as obj_to_cid:
        yield obj_to_cid


class _ConnectionStatus:
    def __init__(self, callback):
        self.connected = set()
        self.callback = callback
        self.lock = threading.Lock()
        # NOTE: this will be set externally
        self.obj_to_cid = {}
        self.objects = set()

    def clear(self):
        for obj in list(self.objects):
            self.remove_object(obj)

    def _run_callback_hack_on_object(self, obj):
        '''
        HACK: peek into ophyd objects to see if they're connected but have
        never run metadata callbacks

        This is part of an ongoing ophyd issue and may be removed in the
        future.
        '''
        if obj not in self.objects:
            return

        if obj.connected and obj._args_cache.get('meta') is None:
            md = dict(obj.metadata)
            if 'connected' not in md:
                md['connected'] = True
            self._connection_callback(obj=obj, **md)

    def add_object(self, obj):
        'Add an additional object to be monitored'
        with self.lock:
            if obj in self.objects:
                return

        self.objects.add(obj)
        try:
            self.obj_to_cid[obj] = obj.subscribe(
                self._connection_callback, event_type='meta', run=True)
        except Exception:
            logger.exception('Failed to subscribe to object: %s', obj.name)
            self.objects.remove(obj)
        else:
            self._run_callback_hack_on_object(obj)

    def remove_object(self, obj):
        'Remove an object from being monitored - no more callbacks'
        with self.lock:
            if obj in self.connected:
                self.connected.remove(obj)

            self.objects.remove(obj)
            cid = self.obj_to_cid.pop(obj)
            try:
                obj.unsubscribe(cid)
            except KeyError:
                # It's possible that when the object is being torn down, or
                # destroyed that this has already been done.
                ...

    def _connection_callback(self, *, obj, connected, **kwargs):
        with self.lock:
            if obj not in self.objects:
                # May have been removed
                return

            if connected and obj not in self.connected:
                self.connected.add(obj)
            elif not connected and obj in self.connected:
                self.connected.remove(obj)
            else:
                return

        logger.debug('Connection update: %r (obj=%s connected=%s kwargs=%r)',
                     self, obj.name, connected, kwargs)
        self.callback(obj=obj, connected=connected, **kwargs)

    def __repr__(self):
        return (
            f'<{self.__class__.__name__} connected={len(self.connected)} '
            f'objects={len(self.objects)}>'
        )


@contextlib.contextmanager
def connection_status_monitor(*signals, callback):
    '''
    [Context manager] Monitor connection status from a number of signals

    Filters out any other metadata updates, only calling once
    connected/disconnected

    Parameters
    ----------
    *signals : ophyd.OphydObj
        Signals to monitor
    callback : callable
        Callback to run, with same signature as that of
        :meth:`ophyd.OphydObj.subscribe`. ``obj`` and ``connected`` are
        guaranteed kwargs.
    '''

    status = _ConnectionStatus(callback)

    with subscription_context(*signals, callback=status._connection_callback,
                              event_type='meta', run=True
                              ) as status.obj_to_cid:
        for sig in signals:
            status._run_callback_hack_on_object(sig)

        yield status


class DeviceConnectionMonitorThread(QtCore.QThread):
    '''
    Monitor connection status in a background thread

    Parameters
    ----------
    device : ophyd.Device
        The device to grab signals from
    include_lazy : bool, optional
        Include lazy signals as well

    Attributes
    ----------
    connection_update : QtCore.Signal
        Connection update signal with signature::

            (signal, connected, metadata_dict)
    '''

    connection_update = QtCore.Signal(object, bool, dict)

    def __init__(self, device, include_lazy=False, **kwargs):
        super().__init__(**kwargs)
        self.device = device
        self.include_lazy = include_lazy
        self._update_event = threading.Event()

    def callback(self, obj, connected, **kwargs):
        self._update_event.set()
        self.connection_update.emit(obj, connected, kwargs)

    def run(self):
        signals = get_all_signals_from_device(
            self.device, include_lazy=self.include_lazy)

        with connection_status_monitor(*signals, callback=self.callback):
            while not self.isInterruptionRequested():
                self._update_event.clear()
                self._update_event.wait(timeout=0.5)


class ObjectConnectionMonitorThread(QtCore.QThread):
    '''
    Monitor connection status in a background thread

    Attributes
    ----------
    connection_update : QtCore.Signal
        Connection update signal with signature::

            (signal, connected, metadata_dict)
    '''

    connection_update = QtCore.Signal(object, bool, dict)

    def __init__(self, objects=None, **kwargs):
        super().__init__(**kwargs)
        self._init_objects = list(objects or [])
        self.status = None
        self.lock = threading.Lock()
        self._update_event = threading.Event()

    def clear(self):
        if self.status:
            self.status.clear()

    def add_object(self, obj):
        with self.lock:
            # If the thread hasn't started yet, add it to the list
            if self.status is None:
                self._init_objects.append(obj)
                return

        self.status.add_object(obj)

    def remove_object(self, obj):
        with self.lock:
            # If the thread hasn't started yet, remove it prior to monitoring
            if self.status is None:
                self._init_objects.remove(obj)
                return

        self.status.remove_object(obj)

    def callback(self, obj, connected, **kwargs):
        self._update_event.set()
        self.connection_update.emit(obj, connected, kwargs)

    def run(self):
        self.lock.acquire()
        try:
            with connection_status_monitor(
                    *self._init_objects,
                    callback=self.callback) as self.status:
                self._init_objects.clear()
                self.lock.release()
                while not self.isInterruptionRequested():
                    self._update_event.clear()
                    self._update_event.wait(timeout=0.5)
        finally:
            if self.lock.locked():
                self.lock.release()


class ThreadPoolWorker(QtCore.QRunnable):
    '''
    Worker thread helper

    Parameters
    ----------
    func : callable
        The function to call during :meth:`.run`
    *args
        Arguments for the function call
    **kwargs
        Keyword rarguments for the function call
    '''

    def __init__(self, func, *args, **kwargs):
        super().__init__()
        self.func = func
        self.args = args
        self.kwargs = kwargs

    @QtCore.Slot()
    def run(self):
        try:
            self.func(*self.args, **self.kwargs)
        except Exception:
            logger.exception('Failed to run %s(*%s, **%r) in thread pool',
                             self.func, self.args, self.kwargs)


def _get_top_level_components(device_cls):
    """Get all top-level components from a device class."""
    return list(device_cls._sig_attrs.items())


def find_parent_with_class(widget, cls=QWidget):
    """
    Finds the first parent of a widget that is an instance of ``klass``

    Parameters
    ----------
    widget : QWidget
        The widget from which to start the search
    cls : type, optional
        The class which the parent must be an instance of

    """
    parent = widget
    while parent is not None:
        if isinstance(parent, cls):
            return parent
        parent = parent.parent()
    return None


def dump_grid_layout(layout, rows=None, cols=None, *, cell_width=60):
    """
    Dump the layout of a :class:`QtWidgets.QGridLayout` to ``file``.

    Parameters
    ----------
    layout : QtWidgets.QGridLayout
        The layout
    rows : int
        Number of rows to iterate over
    cols : int
        Number of columns to iterate over

    Returns
    -------
    table : str
        The text for the summary table
    """
    rows = rows or layout.rowCount()
    cols = cols or layout.columnCount()

    separator = '-' * ((cell_width + 4) * cols)
    cell = ' {:<%ds}' % cell_width

    def get_text(item):
        if not item:
            return ''

        entry = item.widget() or item.layout()
        visible = entry is None or entry.isVisible()
        if isinstance(entry, QtWidgets.QLabel):
            entry = f'<QLabel {entry.text()!r}>'

        if not visible:
            entry = f'(invis) {entry}'
        return entry

    with io.StringIO() as file:
        print(separator, file=file)
        for row in range(rows):
            print('|', end='', file=file)
            for col in range(cols):
                item = get_text(layout.itemAtPosition(row, col))
                print(cell.format(str(item)), end=' |', file=file)

            print(file=file)

        print(separator, file=file)
        return file.getvalue()


@contextlib.contextmanager
def nullcontext():
    """Stand-in for py3.7's contextlib.nullcontext"""
    yield


def get_component(obj):
    """
    Get the component that made the given object.

    Parameters
    ----------
    obj : ophyd.OphydItem
        The ophyd item for which to get the component.

    Returns
    -------
    component : ophyd.Component
        The component, if available.
    """
    if obj.parent is None:
        return None

    return getattr(type(obj.parent), obj.attr_name, None)


def get_variety_metadata(cpt):
    """
    Get "variety" metadata from a component or signal.

    Parameters
    ----------
    cpt : ophyd.Component or ophyd.OphydItem
        The component / ophyd item to get the metadata for.

    Returns
    -------
    metadata : dict
        The metadata, if set. Otherwise an empty dictionary.  This metadata is
        guaranteed to be valid according to the known schemas.
    """
    if not isinstance(cpt, ophyd.Component):
        cpt = get_component(cpt)

    return getattr(cpt, '_variety_metadata', {})


def widget_to_image(widget, fill_color=QtCore.Qt.transparent):
    """
    Paint the given widget in a new QtGui.QImage.

    Returns
    -------
    QtGui.QImage
        The display, as an image.
    """
    image = QtGui.QImage(widget.width(), widget.height(),
                         QtGui.QImage.Format_ARGB32_Premultiplied)

    image.fill(fill_color)
    pixmap = QtGui.QPixmap(image)

    painter = QtGui.QPainter(pixmap)
    widget.render(image)
    painter.end()
    return image


<<<<<<< HEAD
_connect_slots_unpatched = None


def patch_connect_slots():
    """
    Patches QtCore.QMetaObject.connectSlotsByName to catch SystemErrors.
    """
    global _connect_slots_unpatched

    if _connect_slots_unpatched is not None:
        return

    # TODO there could be a version check here if we can isolate it

    _connect_slots_unpatched = QtCore.QMetaObject.connectSlotsByName

    def connect_slots_patch(top_level_widget):
        try:
            return _connect_slots_unpatched(top_level_widget)
        except SystemError as ex:
            logger.debug(
                "Eating system error.  This may possibly be solved by either "
                "downgrading Python or upgrading pyqt5 to >= 5.13.1. "
                "For further discussion, see "
                "https://github.com/pcdshub/typhos/issues/354",
                exc_info=ex
            )

    QtCore.QMetaObject.connectSlotsByName = connect_slots_patch
=======
def link_signal_to_widget(signal, widget):
    """
    Registers the signal with PyDM, and sets the widget channel.

    Parameters
    ----------
    signal : ophyd.OphydObj
        The signal to use.

    widget : QtWidgets.QWidget
        The widget with which to connect the signal.
    """
    if signal is not None:
        plugins.register_signal(signal)
        if widget is not None:
            read = not isinstance(widget, PyDMWritableWidget)
            widget.channel = channel_from_signal(signal, read=read)


def linked_attribute(property_attr, widget_attr, hide_unavailable=False):
    """
    Decorator which connects a device signal with a widget.

    Retrieves the signal from the device, registers it with PyDM, and sets the
    widget channel.

    Parameters
    ----------
    property_attr : str
        This is one level of indirection, allowing for the component attribute
        to be configurable by way of designable properties.
        In short, this looks like:
        ``getattr(self.device, getattr(self, property_attr))``
        The component attribute name may include multiple levels (e.g.,
        ``'cpt1.cpt2.low_limit'``).

    widget_attr : str
        The attribute name of the widget, referenced from ``self``.
        The component attribute name may include multiple levels (e.g.,
        ``'ui.low_limit'``).

    hide_unavailable : bool
        Whether or not to hide widgets for which the device signal is not
        available
    """
    get_widget_attr = operator.attrgetter(widget_attr)

    def wrapper(func):
        @functools.wraps(func)
        def wrapped(self):
            widget = get_widget_attr(self)
            device_attr = getattr(self, property_attr)
            get_device_attr = operator.attrgetter(device_attr)

            try:
                signal = get_device_attr(self.device)
            except AttributeError:
                signal = None
            else:
                # Fall short of an `isinstance(signal, OphydObj) check here:
                try:
                    link_signal_to_widget(signal, widget)
                except Exception:
                    logger.exception(
                        'device.%s => self.%s (signal: %s widget: %s)',
                        device_attr, widget_attr, signal, widget)
                    signal = None
                else:
                    logger.debug('device.%s => self.%s (signal=%s widget=%s)',
                                 device_attr, widget_attr, signal, widget)

            if signal is None and hide_unavailable:
                widget.setVisible(False)

            return func(self, signal, widget)

        return wrapped
    return wrapper
>>>>>>> ddbf5b54
<|MERGE_RESOLUTION|>--- conflicted
+++ resolved
@@ -15,21 +15,18 @@
 import re
 import threading
 
+from qtpy import QtCore, QtGui, QtWidgets
+from qtpy.QtCore import QSize
+from qtpy.QtGui import QColor, QMovie, QPainter
+from qtpy.QtWidgets import QWidget
+
 import ophyd
 import ophyd.sim
 from ophyd import Device
 from ophyd.signal import EpicsSignalBase, EpicsSignalRO
 from pydm.exception import raise_to_operator  # noqa
-<<<<<<< HEAD
-from qtpy import QtCore, QtGui, QtWidgets
-from qtpy.QtCore import QSize
-from qtpy.QtGui import QColor, QMovie, QPainter
-from qtpy.QtWidgets import QWidget
-=======
 from pydm.widgets.base import PyDMWritableWidget
-
 from typhos import plugins
->>>>>>> ddbf5b54
 
 try:
     import happi
@@ -1125,7 +1122,6 @@
     return image
 
 
-<<<<<<< HEAD
 _connect_slots_unpatched = None
 
 
@@ -1155,7 +1151,8 @@
             )
 
     QtCore.QMetaObject.connectSlotsByName = connect_slots_patch
-=======
+
+
 def link_signal_to_widget(signal, widget):
     """
     Registers the signal with PyDM, and sets the widget channel.
@@ -1233,5 +1230,4 @@
             return func(self, signal, widget)
 
         return wrapped
-    return wrapper
->>>>>>> ddbf5b54
+    return wrapper