--- conflicted
+++ resolved
@@ -354,11 +354,8 @@
         methods = methods or list()
         for method in methods:
                 self.method_panel.add_method(method)
-<<<<<<< HEAD
+        # Add the plot tool
+        self.add_tool('Plotting Tool', DeviceTimePlot(device))
         # Add a LogWidget to our toolset
         self.add_tool('Device Log', PyDMLogDisplay(logname=device.log.name,
-                                                   level=logging.INFO))
-=======
-        # Add the plot tool
-        self.add_tool('Plotting Tool', DeviceTimePlot(device))
->>>>>>> b31fc103
+                                                   level=logging.INFO))